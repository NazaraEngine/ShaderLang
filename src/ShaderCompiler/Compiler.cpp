--- conflicted
+++ resolved
@@ -323,13 +323,9 @@
 			else if (outputType == "spv-dis")
 				Step("Compile to textual SPIR-V", __LINE__, &Compiler::CompileToSPV, outputFilePath, *targetModule, true);
 			else if (outputType == "glsl")
-<<<<<<< HEAD
-				Step("Compile to GLSL", &Compiler::CompileToGLSL, outputFilePath, *targetModule);
+				Step("Compile to GLSL", __LINE__, &Compiler::CompileToGLSL, outputFilePath, *targetModule);
 			else if (outputType == "wgsl")
-				Step("Compile to WGSL", &Compiler::CompileToWGSL, outputFilePath, *targetModule);
-=======
-				Step("Compile to GLSL", __LINE__, &Compiler::CompileToGLSL, outputFilePath, *targetModule);
->>>>>>> 6d06572e
+				Step("Compile to WGSL", __LINE__, &Compiler::CompileToWGSL, outputFilePath, *targetModule);
 			else
 			{
 				fmt::print("Unknown format {}, ignoring\n", outputType);
