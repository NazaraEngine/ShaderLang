--- conflicted
+++ resolved
@@ -139,13 +139,8 @@
     - name: Setup platform config
       run: |
         PLATFORM_CONF=""
-<<<<<<< HEAD
-        if [ "${{ matrix.confs.test }}" == "true" ]; then
+        if [ ${{ matrix.confs.test }} ]; then
           PLATFORM_CONF="$PLATFORM_CONF --examples=y --tests=y"
-=======
-        if [ ${{ matrix.confs.test }} ]; then
-          PLATFORM_CONF="$PLATFORM_CONF --examples=y --tests=y" >> $GITHUB_ENV
->>>>>>> 3e25dc03
         fi
         # MinGW has some issues with unitybuild
         if [ "${{ matrix.confs.plat }}" != "mingw" ]; then
