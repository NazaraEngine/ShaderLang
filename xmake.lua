set_project("NZSL")
set_xmakever("2.6.8")
<<<<<<< HEAD

----------------------- Global options -----------------------

option("erronwarn", { default = false, description = "Fails compilation if a warning occurs"})
option("fs_watcher", { default = true, description = "Compiles with filesystem watch support (uses efsw)"})
option("unitybuild", { default = false, description = "Build the library using unity build"})
option("with_nzslc", { default = true, description = "Builds the standalone command-line compiler (nzslc)"})

----------------------- Dependencies -----------------------
=======
>>>>>>> 0608f3de

----------------------- Global options -----------------------

option("erronwarn", { default = true, description = "Fails compilation if a warning occurs"})
option("fs_watcher", { default = true, description = "Compiles with filesystem watch support (uses efsw)"})
option("unitybuild", { default = false, description = "Build the library using unity build"})
option("with_nzslc", { default = true, description = "Builds the standalone command-line compiler (nzslc)"})

----------------------- Dependencies -----------------------

add_repositories("nazara-engine-repo https://github.com/NazaraEngine/xmake-repo")
add_requires("nazarautils", "fast_float", "fmt", "frozen", "ordered_map")

if has_config("fs_watcher") then
	add_requires("efsw")
end

if has_config("with_nzslc") then
	add_requires("cxxopts", "nlohmann_json")
end

----------------------- Global config -----------------------

add_rules("mode.asan", "mode.tsan", "mode.ubsan", "mode.coverage", "mode.debug", "mode.releasedbg", "mode.release")
add_rules("plugin.vsxmake.autoupdate")

add_includedirs("include", "src")
set_languages("c89", "c++17")
set_rundir("./bin/$(plat)_$(arch)_$(mode)")
set_targetdir("./bin/$(plat)_$(arch)_$(mode)")

if has_config("erronwarn") then
	set_warnings("allextra", "error")
else
	set_warnings("allextra")
end

if is_plat("mingw", "linux") then
	add_cxxflags("-Wno-weak-vtables", {tools = "clang"})
	add_cxxflags("-Wno-subobject-linkage", {tools = "gcc"})
end

if is_plat("windows") then
	add_defines("_CRT_SECURE_NO_WARNINGS")
	add_cxxflags("/bigobj", "/permissive-", "/Zc:__cplusplus", "/Zc:externConstexpr", "/Zc:inline", "/Zc:lambda", "/Zc:preprocessor", "/Zc:referenceBinding", "/Zc:strictStrings", "/Zc:throwingNew")
	add_cxflags("/w44062") -- Enable warning: switch case not handled
	add_cxflags("/wd4251") -- Disable warning: class needs to have dll-interface to be used by clients of class blah blah blah
	add_cxflags("/wd4275") -- Disable warning: DLL-interface class 'class_1' used as base for DLL-interface blah
elseif is_plat("mingw") then
	add_cxflags("-Wa,-mbig-obj")
	add_ldflags("-Wa,-mbig-obj")
	-- Always enable at least -Os optimization with MinGW to fix "string table overflow" error
	if not is_mode("release", "releasedbg") then
		set_optimize("smallest")
	end
elseif is_plat("wasm") then
	add_rules("wasm_files")
	add_cxflags("-s DISABLE_EXCEPTION_CATCHING=0")
	add_ldflags("-s DISABLE_EXCEPTION_CATCHING=0")
	if is_mode("debug") then
		-- See https://github.com/xmake-io/xmake/issues/2646
		add_ldflags("-gsource-map")
	end
end

if is_mode("debug") then
	add_rules("debug_suffix")
elseif is_mode("asan", "tsan", "ubsan") then
	set_optimize("none") -- by default xmake will optimize asan builds
elseif is_mode("coverage") then
	if not is_plat("windows") then
		add_links("gcov")
	end
elseif is_mode("releasedbg") then
	set_fpmodels("fast")
	add_vectorexts("sse", "sse2", "sse3", "ssse3")
end

if has_config("unitybuild") then
	add_defines("NAZARA_UNITY_BUILD")
	add_rules("c++.unity_build", {uniqueid = "NAZARA_UNITY_ID", batchsize = 12})
end

----------------------- Targets -----------------------

target("nzsl")
	set_kind("$(kind)")
	set_group("Libraries")
	add_defines("NZSL_BUILD")
	add_headerfiles("include/(NZSL/**.hpp)")
	add_headerfiles("include/(NZSL/**.inl)")
	add_headerfiles("src/NZSL/**.hpp", { prefixdir = "private", install = false })
	add_headerfiles("src/NZSL/**.inl", { prefixdir = "private", install = false })
	add_files("src/NZSL/**.cpp")
	add_packages("nazarautils", { public = true })
	add_packages("fast_float", "fmt", "frozen", "ordered_map")

	if has_config("fs_watcher") then
		add_packages("efsw")
		add_defines("NZSL_EFSW")
	end

	on_load(function (target)
		if target:kind() == "static" then
			target:add("defines", "NZSL_STATIC", { public = true })
		end
	end)

if has_config("with_nzslc") then
	target("nzslc")
		set_kind("binary")
		set_group("Executables")
		add_headerfiles("src/(ShaderCompiler/**.hpp)")
		add_headerfiles("src/(ShaderCompiler/**.inl)")
		add_files("src/ShaderCompiler/**.cpp")
		add_deps("nzsl")
		add_packages("cxxopts", "fmt", "nlohmann_json")
end

includes("xmake/**.lua")
includes("examples/xmake.lua")
includes("tests/xmake.lua")<|MERGE_RESOLUTION|>--- conflicted
+++ resolved
@@ -1,21 +1,9 @@
 set_project("NZSL")
 set_xmakever("2.6.8")
-<<<<<<< HEAD
 
 ----------------------- Global options -----------------------
 
 option("erronwarn", { default = false, description = "Fails compilation if a warning occurs"})
-option("fs_watcher", { default = true, description = "Compiles with filesystem watch support (uses efsw)"})
-option("unitybuild", { default = false, description = "Build the library using unity build"})
-option("with_nzslc", { default = true, description = "Builds the standalone command-line compiler (nzslc)"})
-
------------------------ Dependencies -----------------------
-=======
->>>>>>> 0608f3de
-
------------------------ Global options -----------------------
-
-option("erronwarn", { default = true, description = "Fails compilation if a warning occurs"})
 option("fs_watcher", { default = true, description = "Compiles with filesystem watch support (uses efsw)"})
 option("unitybuild", { default = false, description = "Build the library using unity build"})
 option("with_nzslc", { default = true, description = "Builds the standalone command-line compiler (nzslc)"})
